--- conflicted
+++ resolved
@@ -21,22 +21,6 @@
     "rimraf": "^3.0.2"
   },
   "devDependencies": {
-<<<<<<< HEAD
-    "@tensorflow/tfjs-converter": "^2.1.0",
-    "@tensorflow/tfjs-core": "^2.1.0",
-    "@types/jasmine": "~2.5.53",
-    "jasmine": "~3.2.0",
-    "jasmine-core": "~3.1.0",
-    "rimraf": "~2.6.2",
-    "rollup": "~0.58.2",
-    "rollup-plugin-node-resolve": "~3.3.0",
-    "rollup-plugin-typescript2": "~0.13.0",
-    "rollup-plugin-uglify": "~3.0.0",
-    "ts-node": "~5.0.0",
-    "tslint": "~5.8.0",
-    "typescript": "3.3.3333",
-    "yalc": "^1.0.0-pre.27"
-=======
     "@rollup/plugin-commonjs": "^11.0.2",
     "@rollup/plugin-node-resolve": "^7.1.1",
     "@rollup/plugin-typescript": "^3.0.0",
@@ -54,7 +38,6 @@
     "tslint": "~5.18.0",
     "typescript": "~3.5.3",
     "yalc": "~1.0.0-pre.21"
->>>>>>> 27eea88a
   },
   "scripts": {
     "build": "rimraf dist && tsc",
